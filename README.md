--- conflicted
+++ resolved
@@ -4,14 +4,7 @@
 ## Caveat
 This script is still in development. It is recommended that you check your results against another tool. If you encounter an error or unexpected results, please file an issue on GitHub, or use the contact information below.
 
-<<<<<<< HEAD
-
-## System requirements
-=======
-This version uses Python 2.7. For Python 3, see: https://github.com/cul-it/hfs2dfxml/tree/python3
-
 ## System requirements and setup
->>>>>>> 0b769ec9
 * `hfsutils` (http://www.mars.org/home/rob/proj/hfs; or installed via your distribution's package manager)
 * `python3-magic`
 * `xmllint` for validation (in tests) and pretty-printing DFXML output.
